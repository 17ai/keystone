---
title: KeystoneML - Large scale end-to-end machine pipelines.
layout: default
---

# KeystoneML
[![Build Status](https://amplab.cs.berkeley.edu/jenkins/job/KeystoneML/badge/icon)](https://amplab.cs.berkeley.edu/jenkins/job/KeystoneML/)

KeystoneML is a software framework, written in [Scala](http://scala-lang.org/), from the [UC Berkeley AMPLab](http://amplab.cs.berkeley.edu/) designed to simplify the construction of *large scale*, *end-to-end*, machine learning pipelines with [Apache Spark](http://spark.apache.org/).

We contributed to the design of [spark.ml](https://spark.apache.org/docs/latest/ml-guide.html) during the development of KeystoneML, so if you're familiar with `spark.ml` then you'll recognize some shared concepts, but there are a few important differences, particularly around type safety and chaining, which lead to pipelines that are easier to construct and more robust.

KeystoneML also presents a richer set of operators than those present in `spark.ml` including featurizers for images, text, and speech, and provides several example pipelines that reproduce state-of-the-art academic results on public data sets.


## What is KeystoneML for?
KeystoneML makes constructing even complicated machine learning pipelines easy. Here's an example text categorization pipeline which creates bigram features and creates a Naive Bayes model based on the 100,000 most common features.

```scala
val trainData = NewsGroupsDataLoader(sc, trainingDir)

val predictor = Trim andThen
    LowerCase() andThen
    Tokenizer() andThen
    NGramsFeaturizer(1 to conf.nGrams) andThen
    TermFrequency(x => 1) andThen
    (CommonSparseFeatures(conf.commonFeatures), trainData.data) andThen
    (NaiveBayesEstimator(numClasses), trainData.data, trainData.labels) andThen
    MaxClassifier
```

Parallelization of the pipeline fitting process is handled automatically and pipeline nodes are designed to scale horizontally.

Once the pipeline has been defined you can apply it to test data and evaluate its effectiveness.

```scala
val test = NewsGroupsDataLoader(sc, testingDir)
val predictions = predictor(test.data)
val eval = MulticlassClassifierEvaluator(predictions, test.labels, numClasses)

println(eval.summary(newsgroupsData.classes))
```

The result of this code will contain the following:

```
Avg Accuracy:	0.980
Macro Precision:0.816
Macro Recall:	0.797
Macro F1:	0.797
Total Accuracy:	0.804
Micro Precision:0.804
Micro Recall:	0.804
Micro F1:	0.804
```

This relatively simple pipeline predicts the right document category over 80% of the time on the test set.

Of course, you can the pipeline in another system on new samples of text - just like any other function.

```scala
println(newsgroupsData.classes(predictor("The Philadelphia Phillies win the World Series!")))
```

Which prints the following:

```
rec.sport.baseball
```

KeystoneML works with much more than just text. Have a look at our [examples](examples.html) to see pipelines in the domains of computer vision and speech.

KeystoneML is alpha software, in a very early public release (v0.2).
The project is still very young, but we feel that it has grown to the point where it is viable for general use.

<<<<<<< HEAD
## News
=======
##News
* 2016-03-24 KeystoneML version 0.3.0 has been released and pushed to Maven central. See [the release notes](release.html) for more information.
>>>>>>> 619eb07d
* 2015-10-08 We've put together a [minimal example application](https://github.com/amplab/keystone-example) for you to use as a basis for starting your own projects that use KeystoneML.
* 2015-09-18 KeystoneML version 0.2.0 has been pushed to Maven central. See [the release notes](release.html) for more information.
* 2015-09-17 KeystoneML is on Maven Central. We have added a new "linking" section below.

## Linking

KeystoneML is available from Maven Central. You can use it in your applications by adding the following lines to your SBT project definition:

```scala
libraryDependencies += "edu.berkeley.cs.amplab" % "keystoneml_2.10" % "0.3.0"
```

[See here](https://github.com/amplab/keystone-example) for an example application which uses KeystoneML (and has scripts for launching a cluster configured with KeystoneML

## Developing

KeystoneML is available on [GitHub](http://github.com/amplab/keystone/). 

```
$ git clone https://github.com/amplab/keystone.git
```


## Building

Once downloaded, you can build KeystoneML with the following commands:

```
$ cd keystone
$ git checkout branch-v0.3
$ sbt/sbt assembly
$ make
```

This will automatically resolve dependencies and package a jar file in `target/keystone/scala-2.10/keystone-assembly-0.3.jar`.

You can then run example pipelines with the included `bin/run-pipeline.sh` script, or pass as an argument to `spark-submit`.


## Running an Example

Once you've built KeystoneML, you can run many of the example pipelines locally.
However, to run the larger examples, you'll want access to a Spark cluster.

Here's an example of running a handwriting recognition pipeline on the popular MNIST dataset. 
You should be able to run this on a single machine in under a minute.

```
#Get the data from S3
wget http://mnist-data.s3.amazonaws.com/train-mnist-dense-with-labels.data
wget http://mnist-data.s3.amazonaws.com/test-mnist-dense-with-labels.data

KEYSTONE_MEM=4g ./bin/run-pipeline.sh \
  pipelines.images.mnist.MnistRandomFFT \
  --trainLocation ./train-mnist-dense-with-labels.data \
  --testLocation ./test-mnist-dense-with-labels.data \
  --numFFTs 4 \
  --blockSize 2048
```

To run on a cluster, we recommend using the `spark-ec2` to launch a cluster and provision with correct versions of [BLAS](http://www.netlib.org/blas/) and native C libraries used by KeystoneML.

We've provided some scripts to set up a well-configured cluster automatically in `bin/pipelines-ec2.sh`. You can read more about using them [here](running_pipelines.html).

## Building New Pipelines

Now that you've seen an example pipeline, have a look at the [programming guide](programming_guide.html). 

After that, head over to the [API documentation](api/latest/).

## People
KeystoneML is under active development in the UC Berkeley AMPLab. Development is led by Evan Sparks, Shivaram Venkataraman, Tomer Kaftan, Michael Franklin and Benjamin Recht. 

For more information please contact <a href="mailto:sparks@cs.berkeley.edu,shivaram@cs.berkeley.edu?subject=KeystoneML">Evan Sparks and Shivaram Venkataraman</a>.

## Getting Help and Contributing
For help using the software please join and send mail to the [KeystoneML users list](https://groups.google.com/forum/#!forum/keystoneml-users).

KeystoneML is an Apache Licensed open-source project and we welcome contributions.
Have a look at our [Github Issues page](http://github.com/amplab/keystone/issues) if you'd like to contribute, and feel free to fork the repo and submit a pull request!

## Acknowledgements
Research on KeystoneML is a part of the [AMPLab at UC Berkeley](http://amplab.cs.berkeley.edu/). This research is supported in part by NSF CISE Expeditions Award CCF-1139158, DOE Award SN10040 DE-SC0012463, and DARPA XData Award FA8750-12-2-0331, and gifts from Amazon Web Services, Google, IBM, SAP, The Thomas and Stacey Siebel Foundation, Adatao, Adobe, Apple, Inc., Blue Goji, Bosch, C3Energy, Cisco, Cray, Cloudera, EMC2, Ericsson, Facebook, Guavus, HP, Huawei, Informatica, Intel, Microsoft, NetApp, Pivotal, Samsung, Schlumberger, Splunk, Virdata and VMware.<|MERGE_RESOLUTION|>--- conflicted
+++ resolved
@@ -73,12 +73,8 @@
 KeystoneML is alpha software, in a very early public release (v0.2).
 The project is still very young, but we feel that it has grown to the point where it is viable for general use.
 
-<<<<<<< HEAD
 ## News
-=======
-##News
 * 2016-03-24 KeystoneML version 0.3.0 has been released and pushed to Maven central. See [the release notes](release.html) for more information.
->>>>>>> 619eb07d
 * 2015-10-08 We've put together a [minimal example application](https://github.com/amplab/keystone-example) for you to use as a basis for starting your own projects that use KeystoneML.
 * 2015-09-18 KeystoneML version 0.2.0 has been pushed to Maven central. See [the release notes](release.html) for more information.
 * 2015-09-17 KeystoneML is on Maven Central. We have added a new "linking" section below.
