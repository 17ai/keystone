--- conflicted
+++ resolved
@@ -23,11 +23,7 @@
     logInfo("Training classifier")
     val predictor = Trim.then(LowerCase())
         .then(Tokenizer())
-<<<<<<< HEAD
-        .then(new NGramsFeaturizer[String](1 to conf.nGrams)).to[Seq[Any]]
-=======
-        .then(new NGramsFeaturizer(1 to conf.nGrams))
->>>>>>> b9148621
+        .then(new NGramsFeaturizer[String](1 to conf.nGrams))
         .then(TermFrequency(x => 1))
         .thenEstimator(CommonSparseFeatures(conf.commonFeatures))
         .fit(trainData.data)
