--- conflicted
+++ resolved
@@ -68,9 +68,6 @@
     (fullARDD, bRDD)
   }
 
-<<<<<<< HEAD
-  test("Per-class solver solution should match BlockWeighted solver") {
-=======
   test("BlockWeighted solver solution should work with empty partitions") {
     val blockSize = 4
     val numIter = 50
@@ -114,8 +111,7 @@
     println("norm of gradient is " + norm(gradient.toDenseVector))
   }
 
-  test("BlockWeighted solver solution should have zero gradient") {
->>>>>>> a3d5ad54
+  test("Per-class solver solution should match BlockWeighted solver") {
     val blockSize = 4
     val numIter = 5
     val lambda = 0.1
